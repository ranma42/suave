--- conflicted
+++ resolved
@@ -1,4 +1,3 @@
-<<<<<<< HEAD
 ﻿<?xml version="1.0" encoding="utf-8"?>
 <Project DefaultTargets="Build" ToolsVersion="4.0" xmlns="http://schemas.microsoft.com/developer/msbuild/2003">
   <Import Project="$(MSBuildExtensionsPath)\$(MSBuildToolsVersion)\Microsoft.Common.props" Condition="Exists('$(MSBuildExtensionsPath)\$(MSBuildToolsVersion)\Microsoft.Common.props')" />
@@ -67,6 +66,7 @@
     <Compile Include="Utils\Encoding.fs" />
     <Compile Include="Utils\Crypto.fs" />
     <Compile Include="Utils\Parsing.fs" />
+    <Compile Include="Utils\Serialisation.fs" />
     <Compile Include="Globals.fs" />
     <Compile Include="Logging\LogLevel.fs" />
     <Compile Include="Logging\TraceHeader.fs" />
@@ -126,153 +126,4 @@
       </ItemGroup>
     </When>
   </Choose>
-  <Choose>
-    <When Condition="$(TargetFrameworkIdentifier) == '.NETFramework' And $(TargetFrameworkVersion) == 'v4.5'">
-      <ItemGroup>
-        <Reference Include="FsPickler">
-          <HintPath>..\..\packages\FsPickler\lib\net45\FsPickler.dll</HintPath>
-          <Private>True</Private>
-          <Paket>True</Paket>
-        </Reference>
-      </ItemGroup>
-    </When>
-  </Choose>
-=======
-﻿<?xml version="1.0" encoding="utf-8"?>
-<Project DefaultTargets="Build" ToolsVersion="4.0" xmlns="http://schemas.microsoft.com/developer/msbuild/2003">
-  <Import Project="$(MSBuildExtensionsPath)\$(MSBuildToolsVersion)\Microsoft.Common.props" Condition="Exists('$(MSBuildExtensionsPath)\$(MSBuildToolsVersion)\Microsoft.Common.props')" />
-  <PropertyGroup>
-    <Configuration Condition=" '$(Configuration)' == '' ">Debug</Configuration>
-    <Platform Condition=" '$(Platform)' == '' ">AnyCPU</Platform>
-    <ProjectGuid>{3DC9193E-BD0C-4486-9C58-56B630C36623}</ProjectGuid>
-    <OutputType>Library</OutputType>
-    <RootNamespace>Suave</RootNamespace>
-    <AssemblyName>Suave</AssemblyName>
-    <TargetFrameworkVersion>v4.5</TargetFrameworkVersion>
-    <Name>Suave</Name>
-  </PropertyGroup>
-  <PropertyGroup Condition=" '$(Configuration)|$(Platform)' == 'Debug|AnyCPU' ">
-    <DebugSymbols>true</DebugSymbols>
-    <Optimize>false</Optimize>
-    <OutputPath>bin\Debug\</OutputPath>
-    <DefineConstants>DEBUG</DefineConstants>
-    <ErrorReport>prompt</ErrorReport>
-    <ConsolePause>false</ConsolePause>
-    <Tailcalls>false</Tailcalls>
-    <WarningLevel>3</WarningLevel>
-    <DocumentationFile>bin\Debug\Suave.xml</DocumentationFile>
-  </PropertyGroup>
-  <PropertyGroup Condition=" '$(Configuration)|$(Platform)' == 'Release|AnyCPU' ">
-    <DebugSymbols>true</DebugSymbols>
-    <DebugType>pdbonly</DebugType>
-    <Optimize>true</Optimize>
-    <Tailcalls>true</Tailcalls>
-    <OutputPath>bin\Release\</OutputPath>
-    <ErrorReport>prompt</ErrorReport>
-    <ConsolePause>false</ConsolePause>
-    <WarningLevel>3</WarningLevel>
-    <DocumentationFile>bin\Release\Suave.xml</DocumentationFile>
-    <DefineConstants>
-    </DefineConstants>
-  </PropertyGroup>
-  <PropertyGroup>
-    <MinimumVisualStudioVersion Condition="'$(MinimumVisualStudioVersion)' == ''">11</MinimumVisualStudioVersion>
-  </PropertyGroup>
-  <Choose>
-    <When Condition="'$(VisualStudioVersion)' == '11.0'">
-      <PropertyGroup>
-        <FSharpTargetsPath>$(MSBuildExtensionsPath32)\..\Microsoft SDKs\F#\3.0\Framework\v4.0\Microsoft.FSharp.Targets</FSharpTargetsPath>
-      </PropertyGroup>
-    </When>
-    <Otherwise>
-      <PropertyGroup>
-        <FSharpTargetsPath>$(MSBuildExtensionsPath32)\Microsoft\VisualStudio\v$(VisualStudioVersion)\FSharp\Microsoft.FSharp.Targets</FSharpTargetsPath>
-      </PropertyGroup>
-    </Otherwise>
-  </Choose>
-  <Import Project="$(FSharpTargetsPath)" Condition="Exists('$(FSharpTargetsPath)')" />
-  <ItemGroup>
-    <Compile Include="Utils\Async.fs" />
-    <Compile Include="Utils\Collections.fs" />
-    <Compile Include="Utils\UTF8.fs" />
-    <Compile Include="Utils\ASCII.fs" />
-    <Compile Include="Utils\String.fs" />
-    <Compile Include="Utils\Option.fs" />
-    <Compile Include="Utils\Map.fs" />
-    <Compile Include="Utils\Choice.fs" />
-    <Compile Include="Utils\Random.fs" />
-    <Compile Include="Utils\Bytes.fs" />
-    <Compile Include="Utils\Encoding.fs" />
-    <Compile Include="Utils\Crypto.fs" />
-    <Compile Include="Utils\Parsing.fs" />
-    <Compile Include="Utils\Serialisation.fs" />
-    <Compile Include="Globals.fs" />
-    <Compile Include="Logging\LogLevel.fs" />
-    <Compile Include="Logging\TraceHeader.fs" />
-    <Compile Include="Logging\LogLine.fs" />
-    <Compile Include="Logging\Logger.fs" />
-    <Compile Include="Log.fs" />
-    <Compile Include="Sockets\BufferManager.fs" />
-    <Compile Include="Sockets\SocketEventArgsPool.fs" />
-    <Compile Include="Sockets\AsyncUserToken.fs" />
-    <Compile Include="Sockets\SocketOp.fs" />
-    <Compile Include="Sockets\ITransport.fs" />
-    <Compile Include="Sockets\TcpTransport.fs" />
-    <Compile Include="Sockets\Connection.fs" />
-    <Compile Include="Sockets\SocketMonad.fs" />
-    <Compile Include="Sockets\AsyncSocket.fs" />
-    <Compile Include="Sockets\SocketBinding.fs" />
-    <Compile Include="Tcp.fs" />
-    <Compile Include="Sscanf.fs" />
-    <Compile Include="Types.fs" />
-    <Compile Include="Model.fs" />
-    <Compile Include="Compression.fs" />
-    <Compile Include="Http.fsi" />
-    <Compile Include="Http.fs" />
-    <Compile Include="Cookie.fsi" />
-    <Compile Include="Cookie.fs" />
-    <Compile Include="State.fs" />
-    <Compile Include="Auth.fs" />
-    <Compile Include="Web.fs" />
-    <Compile Include="WebSocket.fs" />
-    <Compile Include="Json.fs" />
-    <Compile Include="Proxy.fs" />
-    <Compile Include="AssemblyVersionInfo.fs" Condition="Exists('AssemblyVersionInfo.fs')" />
-    <None Include="paket.references" />
-  </ItemGroup>
-  <ItemGroup>
-    <Reference Include="mscorlib" />
-    <Reference Include="System" />
-    <Reference Include="System.Core" />
-    <Reference Include="System.Numerics" />
-    <Reference Include="System.Runtime.Caching" />
-    <Reference Include="System.Runtime.Serialization" />
-    <Reference Include="System.Web" />
-    <Reference Include="System.Web.Extensions" />
-    <Reference Include="System.Xml" />
-  </ItemGroup>
-  <Import Project="..\..\tools\paket.targets" />
-  <Choose>
-    <When Condition="$(TargetFrameworkIdentifier) == '.NETFramework' And $(TargetFrameworkVersion) == 'v4.5'">
-      <ItemGroup>
-        <Reference Include="FSharp.Core">
-          <HintPath>..\..\packages\FSharp.Core\lib\net40\FSharp.Core.dll</HintPath>
-          <Private>True</Private>
-          <Paket>True</Paket>
-        </Reference>
-      </ItemGroup>
-    </When>
-  </Choose>
-  <Choose>
-    <When Condition="$(TargetFrameworkIdentifier) == '.NETFramework' And $(TargetFrameworkVersion) == 'v4.5'">
-      <ItemGroup>
-        <Reference Include="FsPickler">
-          <HintPath>..\..\packages\FsPickler\lib\net45\FsPickler.dll</HintPath>
-          <Private>True</Private>
-          <Paket>True</Paket>
-        </Reference>
-      </ItemGroup>
-    </When>
-  </Choose>
->>>>>>> d187495b
 </Project>